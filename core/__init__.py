<<<<<<< HEAD
import click
=======
>>>>>>> 7a939244
import json
import random
import re
import yaml

from pathlib import Path
from datetime import datetime
from cryptography.hazmat.primitives import serialization as crypto_serialization
from cryptography.hazmat.primitives.asymmetric import rsa
from cryptography.hazmat.backends import default_backend as crypto_default_backend

# Bring in files so they are exported with the module
from core.terry_classes import *
from core.ansible_handler import AnsibleHandler
from core.log_handler import LogHandler
from core.shell_handler import ShellHandler
from core.terraform_handler import TerraformHandler
from core.nebula_handler import NebulaHandler
from core.remote_configuration_handler import RemoteConfigurationHandler
from core.jinja_handler import JinjaHandler
from core.slack_handler import SlackHandler
from core.environment_variable_handler import EnvironmentVariableHandler


#################################################################################################################
# Helper & Core Functions of Terry
#################################################################################################################

@click.pass_obj
def check_for_operation_directory(ctx_obj):
    """Check that the operation directory exists

    Args: 
        `None`
    Returns:
        `None`
    """

    # Check if the folder exists
    if not ctx_obj['op_directory'].exists():
        LogHandler.critical(f'No deployment found with the name "{ ctx_obj["operation"] }"')


@click.pass_context
def prepare_mailservers(ctx):
    """_summary_

    Args:
        ctx (_type_): _description_
    """
    
    from terry import domain, build_infrastructure
    
    mailservers_in_build = False
    
    for server in ctx.obj["resources"]:
        
        if not isinstance(server, Mailserver):
            continue
        
        if server.dns_setup:
            LogHandler.debug('Mailserver found, but DNS records already present for SMTP to work')
            continue
        
        mailservers_in_build = True
        LogHandler.info('Mailserver found, setting up DNS records for SMTP now')
        
        # Get the MX record for this mailserver from current build
        server_root_domain = Domain.get_domain(server.domain)
        corresponding_domain = [x for x in ctx.obj['resources'] if isinstance(x, Domain) and x.domain == server_root_domain][0]
        domain_provider = corresponding_domain.provider
        
        # Get the DKIM Key
        dkim_record_file = Path(ctx.obj['op_directory']).joinpath(f'ansible/extra_files/{ server.uuid }_dkim_default.txt')
        dkim_record = dkim_record_file.read_text()
                
        # Parse the DKIM file
        dkim_record_split = dkim_record.split('\t')
        dkim_record = re.search(r'\(([^\)]+)\)', dkim_record).group(1)
        dkim_record = list(map(lambda record: re.sub('[" \t\n]', '', record), dkim_record.split('\t')))
        dkim_host_fqdn = f'{dkim_record_split[0]}.{server_root_domain}'
        
        # Build out the proper DKIM value that can be processed by terraform
        dkim_value = '\x5C\x22\x5C\x22'.join(dkim_record)
        
        # Mark the server for having had DNS setup
        server.dns_setup = True
        
        # Run the add with the new DKIM
        ctx.invoke(domain, provider=domain_provider, domain=dkim_host_fqdn, type='TXT', value=dkim_value)    
        
        # Setup the SPF record with the IPv4
        spf_domain_value = f'v=spf1 mx ip4:{ server.public_ip } ~all'
        
        ctx.invoke(domain, provider=domain_provider, domain=server.domain, type='TXT', value=spf_domain_value)
        
    # Build infra again in order to populate the new DNS entries 
    if mailservers_in_build: 
        # Ensure force flag is false so all build infra isn't fully replaced (new UUIDs / Names assigned)
        ctx.obj['force'] = False
        ctx.obj['auto_approve'] = True
        
        # Create the terraform plan and build it 
        plan = build_terraform_plan()
        plan_file = Path(ctx.obj['op_directory']).joinpath(f'terraform/{ ctx.obj["operation"] }_plan.tf')
        plan_file.write_text(plan)

        # Apply the plan and map results back
        ctx.obj['terraform_handler'].apply_plan(auto_approve=ctx.obj['auto_approve'])
        return_code, stdout, stderr = ctx.obj['terraform_handler'].show_state(json=True)
        results = json.loads(stdout)['values']['root_module']['resources']
        map_terraform_values_to_resources(results)
        
        return 
    

@click.pass_context
def prepare_lighthouse(ctx):
    """Prepare the Nebula handler object for the build (all handlers will be given to the Click Context Object at `ctx.obj['<software>_handler']
    This is split out as we may want not want to search for the Nebula Binary too early in a build as it might not be needed

    Args:
        `None`
    Returns:
        `None`
    """

    # Get all the lighthouses from the resources
    lighthouses = [ x for x in ctx.obj["resources"] if isinstance(x, Lighthouse) ]
    servers = [ resource for resource in ctx.obj['resources'] if isinstance(resource, Server) ]
    
    # Ensure we only have one lighthouse
    if len(lighthouses) > 1:
        LogHandler.critical('Multiple Lighthouses found in build, Terry can only handle building one per deployment')
    
    def add_lighthouse():
        
        # Ask the user if they wish to continue
        response = LogHandler.confirmation('Would you like me to add a Lighthouse to the current build?')
        if not response:
            return False

        # Now get the provider from the user
        provider = LogHandler.get_input('What provider do you want the build the lighthouse with?')
        while provider not in TerraformObject.get_terraform_mappings(simple_list=True):
            LogHandler.error(f'Invalid provider provided: {provider}. Please enter one of the following providers: {TerraformObject.get_terraform_mappings(simple_list=True)}', is_fatal=False)
            provider = LogHandler.get_input('What provider do you want the build the lighthouse with?')

        from terry import server
        ctx.invoke(server, provider=provider, type='lighthouse')
    
        return True
        
    # Check with user if we want to build nebula when there are many servers in the build
    if len(lighthouses) == 0:
        if not ctx.obj['no_nebula']:
            LogHandler.warn('Nebula configured for this build, but no Lighthouses found. Either use the "-N" / "--no_nebula" flag or I can build one for you now.')
            result = add_lighthouse()
            if not result:
                LogHandler.warn('Opting out of Nebula for this build')
                ctx.obj['no_nebula'] = not ctx.obj['no_nebula']
            else:
                return prepare_lighthouse()
        
        if not ctx.obj['no_elastic']:
            LogHandler.warn('Elastic configured for this build, but no Lighthouses found. Either use the "-Ne" / "--no_elastic" flag or I can build one for you now.')
            result = add_lighthouse()
            if not result:
                LogHandler.warn('Opting out of Elastic for this build')
                ctx.obj['no_elastic'] = not ctx.obj['no_elastic']
            else:
                return prepare_lighthouse()
                
    if not ctx.obj['no_nebula']:
        LogHandler.debug('Nebula has been configured for this build')
        nebula_path = ctx.obj['config_contents']['global']['nebula_path']
        ctx.obj['nebula_handler'] = NebulaHandler(nebula_path, ctx.obj['config_contents']['global']['nebula_subnet'], Path(ctx.obj['op_directory']).joinpath('nebula'))
    else:
        LogHandler.warn('This build has opted out of Nebula')
        
    if not ctx.obj['no_elastic']:
        LogHandler.debug('Elastic has been configured for this build')
        server = check_for_required_value('elastic_server')
        if not len(server.get().split(':')) == 2: LogHandler.critical('Elastic server must be an IP address or FQDN and port (ex "elastic.example.com:9200")')
        check_for_required_value('elastic_api_key')
    else:
        LogHandler.warn('This build has opted out of Elastic')
        

@click.pass_obj
def configure_nebula(ctx_obj):
    """_summary_

    Args:
        ctx_obj (_type_): _description_
    """
    
    if ctx_obj['no_nebula']:
        LogHandler.info('Nebula not configured for this build, skipping setting up Nebula configurations and certificates')
        return
    
    
    LogHandler.info('Setting up Nebula configurations and certificates')
    ctx_obj['nebula_handler'].generate_ca_certs()
    
    for resource in [ server for server in  ctx_obj['resources'] if isinstance(server, Server) ]:
        assigned_nebula_ip = ctx_obj['nebula_handler'].generate_client_cert(resource.uuid)
        resource.nebula_ip = assigned_nebula_ip
        
        if isinstance(resource, Lighthouse):
            ctx_obj['lighthouse_public_ip'] = resource.public_ip
            ctx_obj['lighthouse_nebula_ip'] = resource.nebula_ip
            
    LogHandler.info('Nebula certificates created. Out of this world, huh?')


@click.pass_context
def prepare_core_handlers(ctx):
    """Prepare all the handler objects for the build (all handlers will be given to the Click Context Object at `ctx.obj['<software>_handler']`)

    Args:
        `None`
    Returns:
        `None`
    """

    # Create a Terraform handler
    terraform_path = ctx.obj['config_contents']['global']['terraform_path']
    ctx.obj['terraform_handler'] = TerraformHandler(terraform_path, ctx.obj['op_directory'])

    # Create the Slack Handler
    slack_webhook_url =  ctx.obj['config_contents']['slack']['webhook_url']
    ctx.obj['slack_handler'] = SlackHandler(slack_webhook_url, ctx.obj['quiet'])


@click.pass_context
def prepare_and_run_ansible(ctx):
    """Prepare all the Ansible handler object and run all playbooks (handler will be given to the Click Context Object at `ctx.obj['ansible_handler']`)

    Args:
        `None`
    Returns:
        `None`
    """

    # Create the Ansible Handler
    ansible_path = ctx.obj['config_contents']['global']['ansible_path']
    public_key, private_key = get_operation_ssh_key_pair()
    ctx.obj['ansible_handler'] = AnsibleHandler(ansible_path, Path(ctx.obj['op_directory']).joinpath('ansible'), private_key)
    
    # Build the Ansible Inventory
    LogHandler.debug('Building Ansible inventory')  
    build_ansible_inventory()

    # Run all the Prep playbooks
    root_playbook_location = '../../../playbooks'
    ctx.obj['ansible_handler'].run_playbook(f'{ root_playbook_location }/wait-for-system-setup.yml')
    if not ctx.command.name == 'create': ctx.obj['ansible_handler'].run_playbook(f'{ root_playbook_location }/clean-all-systems.yml')
    ctx.obj['ansible_handler'].run_playbook(f'{ root_playbook_location }/prep-all-systems.yml')

    # Run all the server-type specific playbooks
    ctx.obj['ansible_handler'].run_playbook(f'{ root_playbook_location }/setup-lighthouse.yml')
    ctx.obj['ansible_handler'].run_playbook(f'{ root_playbook_location }/setup-containers.yml')
    ctx.obj['ansible_handler'].run_playbook(f'{ root_playbook_location }/setup-redirector.yml')
    ctx.obj['ansible_handler'].run_playbook(f'{ root_playbook_location }/setup-categorization.yml')
    ctx.obj['ansible_handler'].run_playbook(f'{ root_playbook_location }/setup-mailserver.yml')
    
    LogHandler.info('Ansible setup complete')


@click.pass_obj
def read_build_manifest(ctx_obj):
    """Read the build manifest **without passing values into the Click Context** (will create a base build manifest if not found)

    Args:
        `None`
    Returns:
        `build_manifest (dict)`: The build manifest contents
    """

    build_manifest_file = Path(ctx_obj['op_directory']).joinpath('.terry/build_manifest.yml')

    # Load the build config
    if build_manifest_file.exists():
        build_manifest = build_manifest_file.read_text()
        build_manifest_yaml = yaml.safe_load(build_manifest)

        return build_manifest_yaml
    else:
        LogHandler.warn(f'No build manifest found for "{ ctx_obj["operation"] }". Building one now...')
        build_manifest_contents = {
            'build_uuid': ctx_obj['build_uuid'],
            'operation': ctx_obj['operation'],
            'config': {
                'no_nebula': None,
                'lighthouse_nebula_ip': None,
                'lighthouse_public_ip': None,
                'no_elastic': None,
                'elastic_server': None  
            },
            'resources': []
        }
        build_manifest_yaml = yaml.safe_dump(build_manifest_contents, sort_keys=True)
        build_manifest_file.write_text(build_manifest_yaml)
        return build_manifest_contents


@click.pass_obj
def parse_build_manifest(ctx_obj, force=False):
    """Read the build manifest **and pass values into the Click Context**

    Args:
        `force (bool)`: Force reading the manifest and ignore all resources in manifest
    Returns:
        `build_manifest (dict)`: The build manifest contents
    """

    LogHandler.debug('Parsing the build manifest')

    # Read the manifest and pass in the top level items to click context
    build_manifest = read_build_manifest()
    ctx_obj['build_uuid'] = build_manifest['build_uuid']
    ctx_obj['operation'] = build_manifest['operation']
    
    # If we want to force replacement, return the build manifest without any additional config
    if force: return build_manifest
    
    build_config = build_manifest['config']
    ctx_obj['no_nebula'] = build_config.get('no_nebula', True)
    ctx_obj['lighthouse_public_ip'] = build_config.get('lighthouse_public_ip')
    ctx_obj['lighthouse_nebula_ip'] = build_config.get('lighthouse_nebula_ip')
    ctx_obj['no_elastic'] = build_config.get('no_elastic', True)
    ctx_obj['elastic_server'] = build_config.get('elastic_server')

    # Check if there are resources listed in the build manifest and append to all resources
    if build_manifest['resources'] and len(build_manifest['resources']) > 0:
        for resource in build_manifest['resources']:
            resource_type, resource = list(resource.items())[0]

            if resource_type == 'server':
                resource = Server.from_dict(resource)
            elif resource_type == 'domain':
                resource = Domain.from_dict(resource)
                domain_zone = f'{ resource.domain }'
                ctx_obj['required_domains'].add(domain_zone)
            elif resource_type == 'ssh_key':
                resource = SSHKey.from_dict(resource)
                ctx_obj['required_ssh_keys'].add(resource.provider)

            ctx_obj['required_providers'].add(resource.provider)
            ctx_obj['resources'].append(resource)

    return build_manifest


@click.pass_obj
def create_build_manifest(ctx_obj):
    """Create the build manifest with all the current build objects

    Args:
        `None`
    Returns:
        `new_build_manifest (dict)`: The newly created build manifest
    """

    LogHandler.debug('Creating the build manifest')

    # Read in the existing build manifest
    existing_build_manifest = read_build_manifest()

    # Get the items from the current build an create the new manifest
    added_manifest_items = [ { resource.resource_type: resource.to_dict() } for resource in ctx_obj['resources'] ]
    new_manifest = {
        **existing_build_manifest,
        'resources': added_manifest_items,
        'config': {
            'no_nebula': ctx_obj.get('no_nebula'),
            'lighthouse_nebula_ip': ctx_obj.get('lighthouse_nebula_ip'), 
            'lighthouse_public_ip': ctx_obj.get('lighthouse_public_ip'),
            'no_elastic': ctx_obj.get('no_elastic'),
            'elastic_server': ctx_obj.get('elastic_server') 
        }
    }
    new_manifest_yaml = yaml.safe_dump(new_manifest, sort_keys=True)

    # Write the new manifest out
    build_manifest = Path(ctx_obj['op_directory']).joinpath('.terry/build_manifest.yml')
    build_manifest.write_text(new_manifest_yaml)

    return new_manifest_yaml


@click.pass_obj
def validate_credentials(ctx_obj, check_containers=True):
    """Validate that we have credentials needed for the specified actions (all required providers will be given to the Click Context Object at `ctx.obj['required_providers']`)

    Args:
        `check_containers (bool)`: Should we check that we have credentials to deploy containers (not needed when destorying infra)
    Returns:
        `None`
    """

    LogHandler.info('Validating that we have all required credentials')

    required_providers = set()
    container_registry_credentials_checked = False

    for resource in ctx_obj['resources']:
        required_providers.add(resource.provider)

        if hasattr(resource, 'containers') and len(resource.containers) and check_containers:
            for container in resource.containers:
                # Check if we have already looked for container registry creds
                if not container_registry_credentials_checked:
                    LogHandler.debug('Containers found in build, checking for container registry credentials now')
                    # First Validate we were given registry creds
                    check_for_required_value('container_registry')
                    check_for_required_value('container_registry_username', hide_input=True)
                    check_for_required_value('container_registry_password', hide_input=True)
                    container_registry_credentials_checked = True

    ctx_obj['required_providers'] = []
    for provider in required_providers:
        current_provider = Provider(provider)
        ctx_obj['required_providers'].append(current_provider)

    LogHandler.info('All required credentials found')
    

@click.pass_obj
def retreive_remote_configurations(ctx_obj):
    """Retreive the Ansible remote configuration definitions from the config, load them, and write them to the `ansible/extra_vars` directory

    Args:
        `None`
    Returns:
        `remote_configs_loaded (list(dict))`: List of the loaded remote configurations
    """

    LogHandler.info('Checking config for remote configuration definitions')

    # Check to see if any remote configurations were defined in the config
    if not ctx_obj["config_contents"]["ansible_configuration"]["remote"]:
        LogHandler.warn('No remote configurations found in the config file.')
        return []

    for remote_config in ctx_obj["config_contents"]["ansible_configuration"]["remote"]:
        if not remote_config["name"] or len(remote_config["name"]) == 0:
            LogHandler.error('Found blank entry for a remote configuration in the config file, skipping blank entry...')
            continue

        LogHandler.info(f'Found name of "{ remote_config["name"] }" for a remote configuration, loading it now...')
        remote_config = RemoteConfigurationHandler(remote_config["name"], remote_config["repo_url"], remote_config["username"], remote_config["personal_access_token"])

        # Write out the configuration to the op_directory
        configuration_location = Path(ctx_obj['op_directory']).joinpath(f'ansible/extra_vars/{ remote_config.configuration_name }.yml')
        LogHandler.debug(f'Writing out "{ remote_config.configuration_name }" remote configuration to "{ configuration_location }"')
        yaml_contents = yaml.dump(remote_config.configuration)
        configuration_location.write_text(yaml_contents)

    LogHandler.info('Parsing of config for remote configuration definitions complete')

    return ctx_obj["config_contents"]["ansible_configuration"]["remote"]


@click.pass_obj
def get_operation_ssh_key_pair(ctx_obj):
    """Gets the SSH key that will be used for ansible (required because using the byte array as generated won't work for some reason, but reading after it is written will???)

    Args:
        `None`
    Returns:
        `public_key (bytes)`, `private_key (bytes)`: The public and private key pair as a tuple
    """

    public_key = Path(ctx_obj['op_directory'].joinpath(f'{ctx_obj["operation"]}_key.pub')).read_bytes()
    private_key = Path(ctx_obj['op_directory'].joinpath(f'{ctx_obj["operation"]}_key')).read_bytes()
    
    return public_key, private_key


@click.pass_obj
def get_domain_zone_index_from_build(ctx_obj, domain_zone):
    """Gets the reference to domain zone from the build (if exists)
    
    Args:
        `domain_zone (str)`: Domain zone (only the TLD and domain formatted as example.com)
    Returns
        `domain (Domain)`: Domain zone
    """

    for index, domain in enumerate(ctx_obj['resources']):
        if isinstance(domain, Domain) and domain.domain == domain_zone:
            return index

    return None


@click.pass_obj
def get_server_from_uuid_or_name(ctx_obj, resource_uuid_or_name):
    """Return the reference to the server given the UUID or name

    Args:
        `resource_uuid_or_name (str)`: Name or UUID of the resource
    Returns
        `resource (Server)`: Reference to the resource 
    """

    # Check if we were given a UUID 
    if len(resource_uuid_or_name) == 39 or len(resource_uuid_or_name) == 36:
        if len(resource_uuid_or_name) == 36:
            resource_uuid_or_name = f'id-{ resource_uuid_or_name }'
        resource = [ server for server in  ctx_obj['resources'] if isinstance(server, Server) and server.uuid == resource_uuid_or_name ]
    # If length doesn't match the UUID, we can safely assume (I hope) we have a name
    else:
        resource = [ server for server in  ctx_obj['resources'] if isinstance(server, Server) and server.name == resource_uuid_or_name ]

    if len(resource) != 1:
        LogHandler.critical(f'Unable to find one and exactly one matching server resource using the value "{ resource_uuid_or_name }"')

    return resource[0]


@click.pass_obj
def build_terraform_plan(ctx_obj):
    """Build the Terraform plan.
    Takes the Click context object dictionary.
    Returns a complete Terraform plan as a string.
    Uses the utils.render_template function to render the Terraform plan based on
    provider and resource templates.
    """
    
    LogHandler.info('Building Terraform plan')

    plan = ''
    jinja_handler = JinjaHandler(".")

    # Start with adding the providers
    plan += jinja_handler.get_and_render_template('./templates/terraform/provider.tf.j2', {'required_providers' : ctx_obj['required_providers']})+ '\n\n'
        
    # Now prepare it all
    for resource in ctx_obj["resources"]:

        # Now prepare the resource
        jinja_vars = { **vars(resource), **ctx_obj }
        plan += jinja_handler.get_and_render_template(resource.terraform_resource_path, jinja_vars) + '\n\n'             

    return plan


@click.pass_obj
def map_terraform_values_to_resources(ctx_obj, json_data):
    """Map results from Terraform plan application back to class instances.
    Takes the click context object dictionary and JSONified terraform.show() results.
    Returns nothing (updates resource classes in place).
    """

    LogHandler.debug('Mapping Terraform state')

    # Get the terraform mappings so we know what keys to search for
    terraform_mappings = TerraformObject.get_terraform_mappings()

    for resource in json_data:
        resource_values = resource['values']
        resource_address = resource['address'].split('.')

        # Skip over the data objects
        if resource_address[0] == 'data': continue

        resource_uuid = resource_address[1]
        matching_resource = [r for r in ctx_obj['resources'] if r.uuid == resource_uuid]
            
        # Get the matching resource, if returned, else continue to next resource
        if (len(matching_resource) > 0):
            matching_resource = matching_resource[0]
        else:
            continue

        # Need to extract the provider from the name returned in the JSON
        current_provider_fqdn = resource['provider_name']
        current_provider_fqdn = current_provider_fqdn.split('/')
        current_provider = current_provider_fqdn[len(current_provider_fqdn) - 1]

        # Get the ip_reference for the specific provider
        ip_reference = terraform_mappings[current_provider]['server']['ip_reference']
        matching_resource.public_ip = resource_values[ip_reference]


@click.pass_obj
def build_ansible_inventory(ctx_obj):
    """"""

    # We want to build a file so that ansible could be independently run outside of terry
    # as opposed to passing a dict to ansible_runner

    server_types = get_implemented_server_types()
    inventory = {inventory: {'hosts': {}} for inventory in server_types}

    for resource in [ server for server in  ctx_obj['resources'] if isinstance(server, Server) ]:
        inventory[resource.server_type]['hosts'][resource.public_ip] = resource.prepare_object_for_ansible()
            
    # Ansible will lock this file at times, so we need to try to write the changes, but may not be able to
    try:
        # Create the Global Vars to pass to ansible
        global_vars = ctx_obj["config_contents"]["ansible_configuration"]["global"]
        global_vars["operation"] = str(ctx_obj["operation"])
        global_vars["op_directory"] = str(ctx_obj["op_directory"].resolve())
        global_vars["nebula"] = not ctx_obj['no_nebula']
        global_vars["elastic"] = not ctx_obj['no_elastic']
        # If installing Nebula, give the additional vars needed for configuring it on the hosts
        if global_vars["nebula"]:
            global_vars["lighthouse_public_ip"] = ctx_obj['lighthouse_public_ip']
            global_vars["lighthouse_nebula_ip"] = ctx_obj['lighthouse_nebula_ip']

        # Give Ansible the default users from the configuration file
        default_users = ctx_obj["config_contents"]["ansible_configuration"]["default_users"]
        global_vars['team'] = default_users

        # Check if we have extra_vars to put into the inventory
        path_to_extra_vars = ctx_obj["op_directory"].joinpath('ansible/extra_vars')
        yaml_files = list(path_to_extra_vars.glob('**/*.yml'))
        for yaml_file in yaml_files:
            # Open the file, parse it, and then spread it into the global vars
            open_yaml_file = Path(yaml_file)
            file_contents = open_yaml_file.read_text()
            yaml_contents = yaml.safe_load(file_contents)
            global_vars = {
                **global_vars,
                **yaml_contents
            }
                
        # Build the dictionary and write it to disk
        ansible_inventory = {'all': { 'vars': global_vars, 'children': inventory }}
        yaml_text = yaml.safe_dump(ansible_inventory)
        Path(ctx_obj['op_directory']).joinpath('ansible/inventory/hosts').write_text(yaml_text)
    except PermissionError as e:
        LogHandler.warn('There was a "PermissionError" while writing the Ansible inventory file')
        
    return inventory


@click.pass_obj
def map_domain_to_server_value(domain: Domain, server: Server):
    """"""


def generate_random_name():
    """Helper function to create 2 random words from `/usr/share/dict/words` to make a name (words limited to 8 characters each)
    
    Args:
        `None`
    Returns:
        `random_name (str)`: A random name consisting of `<word1>-<word2>`
    """

    word_file = Path("/usr/share/dict/words")
    words = word_file.read_text().splitlines()

    def __get_random_word():
        word = words[random.randint(0, len(words))]
        while len(word) > 9:
            word = words[random.randint(0, len(words))]
        return word.lower()

    random_word1 = __get_random_word()
    random_word2 = __get_random_word()

    name = re.sub(r'[^a-zA-Z\-]', '', f'{random_word1}-{random_word2}')

    return name


@click.pass_obj
def is_verbose_enabled(ctx_obj):
    """Checks the Click Context for verbosity level being set by the CLI
    
    Args:
        `None`
    Returns:
        `verbose (bool)`: Verbose logging enabled boolean
    """

    return ctx_obj['verbose']


def get_formatted_time():
    """Get the time formatted in 24-hr local time

    Args:
        `None`
    Returns:
        `time (str)`: The local time in "%H:%M:%S" format
    """

    now = datetime.now()
    time = now.strftime("%H:%M:%S")
    return time


def find_dict_item(obj, key):
    """Recursively search a dictionary for a specific key name

    Args:
        `obj (dict)`: Dictionary to search
        `key (str)`: String to search for
    Returns:
        `value (obj)`: Value of the found key or None if not found
    """
    
    value = obj.get(key.lower(), obj.get(key.upper(), None))
    if value: return value
    for dict_key, dict_value in obj.items():
        if isinstance(dict_value, dict):
            item = find_dict_item(dict_value, key) 
            if item is not None:
                return item

@click.pass_obj
def check_for_required_value(ctx_obj, value_name, hide_input=False):
    """Will check for a specific value being an environment variable, then check the cli, then check the config file.
    If it finds nothing, it will prompt the user for the value.

    Args:
        `ctx (Click Context Object)`: the click context object
        `value_name (str)`: Name of the value
    Returns:
        `required_value (EnvironmentVariableHandler)`: The required value as an Environment Variable
    """

    required_value = EnvironmentVariableHandler(value_name)
            
    # First, check the command line for the argument needed for the provider
    cli_value = ctx_obj.get(value_name.lower(), None)
    if cli_value:
        LogHandler.debug(f'{value_name}: Value FOUND in CLI arguments')
        required_value.set(cli_value)
        ctx_obj[value_name.lower()] = cli_value
        return required_value
    else:
        LogHandler.debug(f'{value_name}: Value NOT FOUND in CLI arguments')

    # Second, check the env variable in case it was set manually
    if required_value.get(): 
        LogHandler.debug(f'{value_name}: Value FOUND in envionment variables')
        ctx_obj[value_name.lower()] = required_value.get()
        return required_value
    else: 
        LogHandler.debug(f'{value_name}: Value NOT FOUND in envionment variables')
                
    # Third, check the config file for the argument needed for the provider
    config_values = ctx_obj.get('config_contents', {})
    config_value = find_dict_item(config_values, value_name)
    if config_value:
        LogHandler.debug(f'{value_name}: Value FOUND in config file')
        required_value.set(config_value)
        ctx_obj[value_name.lower()] = config_value
        return required_value
    else:
        LogHandler.debug(f'{value_name}: Value NOT FOUND in config file')
                
    # Lastly, prompt the user to give us the creds if not found
    if not required_value.get():
        returned_value = LogHandler.get_input(f'Enter the {value_name}', hide_input=hide_input)
        required_value.set(returned_value)
        ctx_obj[value_name.lower()] = returned_value
        return required_value


def remove_directory_recursively(path):
    """Removes the directory and all children elements of that directory

    Args:
        `path (str | Path)`: Path to directory
    Returns:
        `None`
    """

    path = Path(path)
    for child in path.glob('*'):
        if child.is_file():
            child.unlink()
        else:
            remove_directory_recursively(child)
    path.rmdir()


def get_files_from_directory(dir):
    """Gets all files in a specified directory

    Args:
        `dir (str | Path)`: Path to directory
    Returns:
        `None`
    """

    directory_path = Path(dir)
    directory_path = directory_path.glob('**/*')
    files = [x for x in directory_path if x.is_file()]

    return files


def get_implemented_server_types():
    """Gets the types of server types that can be deployed

    Args:
        `None`
    Returns:
        `server_types (List)`: List of server types
    """

    server_types = ['bare', 'categorize', 'teamserver', 'lighthouse', 'redirector', 'mailserver']
    return server_types


def get_implemented_redirector_types():

    redirector_types = ['http', 'https', 'dns', 'custom']
    return redirector_types


def generate_ssh_key():
    """Generate an SSH key if we want to dynamically generate keys for our deployments.
    Takes nothing
    Returns private key, public key
    """
    key = rsa.generate_private_key(
        backend=crypto_default_backend(),
        public_exponent=65537,
        key_size=2048
    )
    private_key = key.private_bytes(
        crypto_serialization.Encoding.PEM,
        crypto_serialization.PrivateFormat.PKCS8,
        crypto_serialization.NoEncryption()
    )
    public_key = key.public_key().public_bytes(
        crypto_serialization.Encoding.OpenSSH,
        crypto_serialization.PublicFormat.OpenSSH
    )
    return public_key, private_key


def get_common_subdomain(exclude=None):
    """Generate a random subdomain to use for infrastructure.

    Args:
        `exclude (str | list[str])`: Subdomains to exclude (if already in use for same domain)
    Returns:
        `stem_values (list[str])`: The list of implemented c2's
    """

    options = [
        'file', 'vpn', 'rdp', 'sync', 'mail', 'server', 'test', 
        'portal', 'host', 'support', 'mail2', 'dev', 'owa', 'cloud',
        'admin', 'store', 'api', 'exchange', 'news', 'fileserver',
        'share', 'crm', 'erp', 'book', 'register', 'gateway', 'gw',
        'blog'
    ]
    # Loop over exclusion domains and remove them
    for subdomain in [ *exclude ]:
        options.remove(subdomain)

    return random.choice(options)

<|MERGE_RESOLUTION|>--- conflicted
+++ resolved
@@ -1,7 +1,4 @@
-<<<<<<< HEAD
 import click
-=======
->>>>>>> 7a939244
 import json
 import random
 import re
